--- conflicted
+++ resolved
@@ -164,17 +164,10 @@
     <Collapsible open={isOpen} onOpenChange={onToggle}>
       <CollapsibleTrigger asChild>
         <Card className="cursor-pointer hover:bg-muted/30 transition-all duration-200 border border-border/50">
-<<<<<<< HEAD
           <CardHeader>
             <div className="flex flex-col-reverse gap-5 md:gap-0 md:flex-row items-center md:items-start justify-between">
               <div className="text-center md:text-left">
                 <CardTitle className="text-base font-medium text-foreground">
-=======
-          <CardHeader className="pb-3">
-            <div className="flex flex-col sm:flex-row sm:items-center sm:justify-between gap-3">
-              <div>
-                <CardTitle className="text-base font-medium text-foreground break-words">
->>>>>>> c46e7f7f
                   {example.title}
                 </CardTitle>
                 <p className="text-sm text-muted-foreground mt-1">
